--- conflicted
+++ resolved
@@ -4,22 +4,16 @@
 	"context"
 
 	"github.com/berachain/offchain-sdk/log"
-<<<<<<< HEAD
 	"github.com/ethereum/go-ethereum"
 	"github.com/ethereum/go-ethereum/core/types"
 	"github.com/ethereum/go-ethereum/ethdb"
-=======
->>>>>>> 5d005f49
 )
 
 type Context struct {
 	context.Context
 	chain  Chain
 	logger log.Logger
-<<<<<<< HEAD
 	db     ethdb.KeyValueStore
-=======
->>>>>>> 5d005f49
 }
 
 // UnwrapSdkContext unwraps the sdk context.
