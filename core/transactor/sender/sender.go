--- conflicted
+++ resolved
@@ -103,29 +103,14 @@
 		}
 
 		// Sign the retry transaction.
-		if tx, err = s.factory.BuildTransactionFromRequests(ctx, tx.Nonce(), &types.TxRequest{
-			To:        tx.To(),
-			Gas:       tx.Gas(),
-			GasPrice:  tx.GasPrice(),
-			GasFeeCap: tx.GasFeeCap(),
-			GasTipCap: tx.GasTipCap(),
-			Value:     tx.Value(),
-			Data:      tx.Data(),
-		}); err != nil {
+		if tx, err = s.factory.BuildTransactionFromRequests(ctx, tx.Nonce(), types.NewTxRequest(
+			*tx.To(), tx.Gas(), tx.GasFeeCap(), tx.GasTipCap(), tx.Value(), tx.Data(),
+		)); err != nil {
 			s.logger.Error("failed to sign replacement transaction", "err", err)
 			continue
 		}
 
-<<<<<<< HEAD
 		// Retry sending the transaction.
 		err = s.SendTransactionAndTrack(ctx, tx, msgIDs, false)
-=======
-	ethTx, buildErr := s.factory.BuildTransaction(sCtx, types.NewTxRequest(
-		*tx.To(), tx.Gas(), tx.GasFeeCap(), tx.GasTipCap(), tx.Value(), tx.Data(),
-	))
-	if buildErr != nil {
-		sCtx.Logger().Error("failed to build replacement transaction", "err", err)
-		return tx
->>>>>>> d7991f0d
 	}
 }