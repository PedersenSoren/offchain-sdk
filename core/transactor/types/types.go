package types

import (
	"encoding/json"
	"math/big"
	"strings"

	"github.com/berachain/offchain-sdk/types/queue/types"

	"github.com/ethereum/go-ethereum"
)

<<<<<<< HEAD
// TxRequest is a transaction request, using the go-ethereum call msg.
type TxRequest ethereum.CallMsg
=======
// TxResultType represents the type of error that occurred when sending a tx.
// There are two different classes of errors:
// Errors where we fail to send it to the chain:
//
//	StatusErrSend (tx fails on sending, can retry. Usually due to nonce)
//	ERR_DECODE (tx fails on decoding, can't send to the chain)
//
// And errors where we send it to the chain, but it either never gets executed or reverts:
//
//	StatusErrReceive (tx never gets mined, probably due to low gas)
//	ERR_REVERT (tx gets mined, but reverts)
//
// We can retry on StatusErrSend and StatusErrReceive, as this is a matter of just resending the
// tx with correct values for nonce and gas.
const (
	StatusErrSend uint8 = iota
	StatusErrReceive
	StatusErrCall
	StatusRevert
	StatusSuccess
)

type (
	// TxRequest is a transaction request, using the go-ethereum call msg.
	TxRequest struct {
		*ethereum.CallMsg
		MsgID string // MsgID is the optional, user-provided string id for this tx request
	}

	// TxResult represents the error that occurred when sending a tx.
	// Nil if the tx was successful, RevertReason nil if we have an ErrSend, ErrReceive, ErrDecode.
	TxResult struct {
		Type         uint8       // always non-empty
		Error        error       // only non-empty if Type == ErrSend, ErrReceive, ErrCall
		RevertReason string      // only non-empty if Type == StatusRevert
		Hash         common.Hash // only non-empty if tx was mined
	}
)
>>>>>>> d7991f0d

// NewTxRequest returns a new transaction request with the given input data. The ID is optional,
// but at most 1 is allowed per tx request.
func NewTxRequest(
	to common.Address, gasLimit uint64, gasFeeCap, gasTipCap, value *big.Int, data []byte,
	msgID ...string,
) *TxRequest {
	if len(msgID) > 1 {
		panic("must only pass in 1 id for a new tx request")
	}
	return &TxRequest{
		CallMsg: &ethereum.CallMsg{
			To:        &to,
			Gas:       gasLimit,
			GasFeeCap: gasFeeCap,
			GasTipCap: gasTipCap,
			Value:     value,
			Data:      data,
		},
		MsgID: strings.Join(msgID, ""),
	}
}

// New returns a new empty TxRequest.
func (TxRequest) New() types.Marshallable {
	return &TxRequest{}
}

// String() implements fmt.Stringer.
func (tx *TxRequest) String() string {
	return tx.MsgID
}

// NewTxRequest returns a new TxRequest with the given type and error.
func (tx TxRequest) Marshal() ([]byte, error) {
	return json.Marshal(tx)
}

// Unmarshal unmarshals a TxRequest from the given data.
func (tx *TxRequest) Unmarshal(data []byte) error {
	return json.Unmarshal(data, tx)
}<|MERGE_RESOLUTION|>--- conflicted
+++ resolved
@@ -8,51 +8,14 @@
 	"github.com/berachain/offchain-sdk/types/queue/types"
 
 	"github.com/ethereum/go-ethereum"
+	"github.com/ethereum/go-ethereum/common"
 )
 
-<<<<<<< HEAD
 // TxRequest is a transaction request, using the go-ethereum call msg.
-type TxRequest ethereum.CallMsg
-=======
-// TxResultType represents the type of error that occurred when sending a tx.
-// There are two different classes of errors:
-// Errors where we fail to send it to the chain:
-//
-//	StatusErrSend (tx fails on sending, can retry. Usually due to nonce)
-//	ERR_DECODE (tx fails on decoding, can't send to the chain)
-//
-// And errors where we send it to the chain, but it either never gets executed or reverts:
-//
-//	StatusErrReceive (tx never gets mined, probably due to low gas)
-//	ERR_REVERT (tx gets mined, but reverts)
-//
-// We can retry on StatusErrSend and StatusErrReceive, as this is a matter of just resending the
-// tx with correct values for nonce and gas.
-const (
-	StatusErrSend uint8 = iota
-	StatusErrReceive
-	StatusErrCall
-	StatusRevert
-	StatusSuccess
-)
-
-type (
-	// TxRequest is a transaction request, using the go-ethereum call msg.
-	TxRequest struct {
-		*ethereum.CallMsg
-		MsgID string // MsgID is the optional, user-provided string id for this tx request
-	}
-
-	// TxResult represents the error that occurred when sending a tx.
-	// Nil if the tx was successful, RevertReason nil if we have an ErrSend, ErrReceive, ErrDecode.
-	TxResult struct {
-		Type         uint8       // always non-empty
-		Error        error       // only non-empty if Type == ErrSend, ErrReceive, ErrCall
-		RevertReason string      // only non-empty if Type == StatusRevert
-		Hash         common.Hash // only non-empty if tx was mined
-	}
-)
->>>>>>> d7991f0d
+type TxRequest struct {
+	*ethereum.CallMsg
+	MsgID string // MsgID is the optional, user-provided string id for this tx request
+}
 
 // NewTxRequest returns a new transaction request with the given input data. The ID is optional,
 // but at most 1 is allowed per tx request.
