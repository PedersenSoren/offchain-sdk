--- conflicted
+++ resolved
@@ -84,11 +84,7 @@
 
 // SubscribeTxResults sends the tx results (inflight) to the given channel.
 func (t *TxrV2) SubscribeTxResults(subscriber tracker.Subscriber) {
-<<<<<<< HEAD
-	ch := make(chan *tracker.InFlightTx, 1024) //nolint:gomnd // its okay.
-=======
 	ch := make(chan *tracker.InFlightTx, inflightChanSize)
->>>>>>> 8b12fdbc
 	go func() {
 		// TODO: handle error
 		_ = tracker.NewSubscription(subscriber, t.logger).Start(context.Background(), ch)
